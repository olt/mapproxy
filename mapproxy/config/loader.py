# This file is part of the MapProxy project.
# Copyright (C) 2010-2012 Omniscale <http://omniscale.de>
#
# Licensed under the Apache License, Version 2.0 (the "License");
# you may not use this file except in compliance with the License.
# You may obtain a copy of the License at
#
#    http://www.apache.org/licenses/LICENSE-2.0
#
# Unless required by applicable law or agreed to in writing, software
# distributed under the License is distributed on an "AS IS" BASIS,
# WITHOUT WARRANTIES OR CONDITIONS OF ANY KIND, either express or implied.
# See the License for the specific language governing permissions and
# limitations under the License.

"""
Configuration loading and system initializing.
"""
from __future__ import with_statement, division

import os
import sys
import hashlib
import urlparse
import warnings
<<<<<<< HEAD
from copy import deepcopy
from functools import partial
=======
from copy import deepcopy, copy
>>>>>>> 70c277f2

import logging
log = logging.getLogger('mapproxy.config')

from mapproxy.config import load_default_config, finish_base_config
from mapproxy.config.spec import validate_mapproxy_conf
from mapproxy.platform.image import require_alpha_composite_support
from mapproxy.util import memoize
from mapproxy.util.ext.odict import odict
from mapproxy.util.yaml import load_yaml_file, YAMLError

class ConfigurationError(Exception):
    pass

class ProxyConfiguration(object):
    def __init__(self, conf, conf_base_dir=None, seed=False, renderd=False):
        self.configuration = conf
        self.seed = seed
        self.renderd = renderd

        if conf_base_dir is None:
            conf_base_dir = os.getcwd()

        self.load_globals(conf_base_dir=conf_base_dir)
        self.load_grids()
        self.load_caches()
        self.load_sources()
        self.load_wms_root_layer()
        self.load_tile_layers()
        self.load_services()

    def load_globals(self, conf_base_dir):
        self.globals = GlobalConfiguration(conf_base_dir=conf_base_dir,
                                           conf=self.configuration.get('globals', {}),
                                           context=self)

    def load_grids(self):
        self.grids = {}

        self.grids['GLOBAL_GEODETIC'] = GridConfiguration(dict(srs='EPSG:4326', name='GLOBAL_GEODETIC'), context=self)
        self.grids['GLOBAL_MERCATOR'] = GridConfiguration(dict(srs='EPSG:900913', name='GLOBAL_MERCATOR'), context=self)

        for grid_name, grid_conf in self.configuration.get('grids', {}).iteritems():
            grid_conf.setdefault('name', grid_name)
            self.grids[grid_name] = GridConfiguration(grid_conf, context=self)

    def load_caches(self):
        self.caches = odict()
        caches_conf = self.configuration.get('caches')
        if not caches_conf: return None # TODO config error
        if isinstance(caches_conf, list):
            caches_conf = list_of_dicts_to_ordered_dict(caches_conf)
        for cache_name, cache_conf in caches_conf.iteritems():
            cache_conf['name'] = cache_name
            self.caches[cache_name] = CacheConfiguration(conf=cache_conf, context=self)

    def load_sources(self):
        self.sources = SourcesCollection()
        for source_name, source_conf in self.configuration.get('sources', {}).iteritems():
            self.sources[source_name] = SourceConfiguration.load(conf=source_conf, context=self)

    def load_tile_layers(self):
        self.layers = odict()
        layers_conf = deepcopy(self._layers_conf_dict())
        if layers_conf is None: return
        layers = self._flatten_layers_conf_dict(layers_conf)
        for layer_name, layer_conf in layers.iteritems():
            layer_conf['name'] = layer_name
            self.layers[layer_name] = LayerConfiguration(conf=layer_conf, context=self)

    def _legacy_layers_conf_dict(self):
        """
        Read old style layer configuration with a dictionary where
        the key is the layer name. Optionally: a list an each layer
        is wrapped in such dictionary.

        ::
          layers:
            foo:
              title: xxx
              sources: []
            bar:
              title: xxx
              sources: []

        or

        ::

          layers:
            - foo:
               title: xxx
               sources: []
            - bar:
               title: xxx
               sources: []

        """
        warnings.warn('old layer configuration syntax is deprecated since 1.4.0. '
            'use list of dictionaries as documented', RuntimeWarning)
        layers = []
        layers_conf = self.configuration.get('layers')
        if not layers_conf: return None # TODO config error
        if isinstance(layers_conf, list):
            layers_conf = list_of_dicts_to_ordered_dict(layers_conf)
        for layer_name, layer_conf in layers_conf.iteritems():
            layer_conf['name'] = layer_name
            layers.append(layer_conf)
        return dict(title=None, layers=layers)


    def _layers_conf_dict(self):
        """
        Returns (recursive) layer configuration as a dictionary
        in unified structure:

        ::
            {
             title: 'xxx', # required, might be None
             name: 'xxx', # optional
             # sources or layers or both are required
             sources: [],
             layers: [
                {..., ...} # more layers like this
             ]
            }

        Multiple layers will be wrapped in an unnamed root layer, if the
        first level starts with multiple layers.
        """
        layers_conf = self.configuration.get('layers')
        if layers_conf is None: return

        if isinstance(layers_conf, list):
            if isinstance(layers_conf[0], dict) and len(layers_conf[0].keys()) == 1:
                # looks like ordered legacy config
                layers_conf = self._legacy_layers_conf_dict()
            elif len(layers_conf) == 1 and 'layers' in layers_conf[0]:
                # single root layer in list -> remove list
                layers_conf = layers_conf[0]
            else:
                # layer list without root -> wrap in root layer
                layers_conf = dict(title=None, layers=layers_conf)

        if len(set(layers_conf.keys()) &
               set('layers name title sources'.split())) < 2:
            # looks like unordered legacy config
            layers_conf = self._legacy_layers_conf_dict()

        return layers_conf

    def _flatten_layers_conf_dict(self, layers_conf, _layers=None):
        """
        Returns a dictionary with all layers that have a name and sources.
        Flattens the layer tree.
        """
        layers = _layers if _layers is not None else odict()

        if 'layers' in layers_conf:
            for layer in layers_conf.pop('layers'):
                self._flatten_layers_conf_dict(layer, layers)

        if 'sources' in layers_conf and 'name' in layers_conf:
            layers[layers_conf['name']] = layers_conf

        return layers


    def load_wms_root_layer(self):
        self.wms_root_layer = None

        layers_conf = self._layers_conf_dict()
        if layers_conf is None: return
        self.wms_root_layer = WMSLayerConfiguration(layers_conf, context=self)

    def load_services(self):
        self.services = ServiceConfiguration(self.configuration.get('services', {}), context=self)

    def configured_services(self):
        with self:
            return self.services.services()

    def __enter__(self):
        # push local base_config onto config stack
        import mapproxy.config.config
        mapproxy.config.config._config.push(self.base_config)

    def __exit__(self, type, value, traceback):
        # pop local base_config from config stack
        import mapproxy.config.config
        mapproxy.config.config._config.pop()

    @property
    def base_config(self):
        return self.globals.base_config

def list_of_dicts_to_ordered_dict(dictlist):
    """
    >>> d = list_of_dicts_to_ordered_dict([{'a': 1}, {'b': 2}, {'c': 3}])
    >>> d.items()
    [('a', 1), ('b', 2), ('c', 3)]
    """

    result = odict()
    for d in dictlist:
        for k, v in d.iteritems():
            result[k] = v
    return result

class ConfigurationBase(object):
    """
    Base class for all configurations.
    """
    defaults = {}

    def __init__(self, conf, context):
        """
        :param conf: the configuration part for this configurator
        :param context: the complete proxy configuration
        :type context: ProxyConfiguration
        """
        self.conf = conf
        self.context = context
        for k, v in self.defaults.iteritems():
            if k not in self.conf:
                self.conf[k] = v

class GridConfiguration(ConfigurationBase):
    @memoize
    def tile_grid(self):
        from mapproxy.grid import tile_grid

        if 'base' in self.conf:
            base_grid_name = self.conf['base']
            conf = self.context.grids[base_grid_name].conf.copy()
            conf.update(self.conf)
            conf.pop('base')
            self.conf = conf
        else:
            conf = self.conf
        align_with = None
        if 'align_resolutions_with' in self.conf:
            align_with_grid_name = self.conf['align_resolutions_with']
            align_with = self.context.grids[align_with_grid_name].tile_grid()

        tile_size = self.context.globals.get_value('tile_size', conf,
            global_key='grid.tile_size')
        conf['tile_size'] = tuple(tile_size)
        tile_size = tuple(tile_size)

        stretch_factor = self.context.globals.get_value('stretch_factor', conf,
            global_key='image.stretch_factor')
        max_shrink_factor = self.context.globals.get_value('max_shrink_factor', conf,
            global_key='image.max_shrink_factor')


        grid = tile_grid(
            name=conf['name'],
            srs=conf.get('srs'),
            tile_size=tile_size,
            min_res=conf.get('min_res'),
            max_res=conf.get('max_res'),
            res=conf.get('res'),
            res_factor=conf.get('res_factor', 2.0),
            threshold_res=conf.get('threshold_res'),
            bbox=conf.get('bbox'),
            bbox_srs=conf.get('bbox_srs'),
            num_levels=conf.get('num_levels'),
            stretch_factor=stretch_factor,
            max_shrink_factor=max_shrink_factor,
            align_with=align_with,
            origin=conf.get('origin')
        )

        return grid


class GlobalConfiguration(ConfigurationBase):
    def __init__(self, conf_base_dir, conf, context):
        ConfigurationBase.__init__(self, conf, context)
        self.base_config = load_default_config()
        self._copy_conf_values(self.conf, self.base_config)
        self.base_config.conf_base_dir = conf_base_dir
        finish_base_config(self.base_config)

        self.image_options = ImageOptionsConfiguration(self.conf.get('image', {}), context)
        self.renderd_address = self.get_value('renderd.address')

    def _copy_conf_values(self, d, target):
        for k, v in d.iteritems():
            if v is None: continue
            if hasattr(v, 'iteritems') and k in target:
                self._copy_conf_values(v, target[k])
            else:
                target[k] = v

    def get_value(self, key, local={}, global_key=None, default_key=None):
        result = dotted_dict_get(key, local)
        if result is None:
            result = dotted_dict_get(global_key or key, self.conf)

        if result is None:
            result = dotted_dict_get(default_key or global_key or key, self.base_config)

        return result

    def get_path(self, key, local, global_key=None, default_key=None):
        value = self.get_value(key, local, global_key, default_key)
        if value is not None:
            value = self.abspath(value)
        return value

    def abspath(self, path):
        return os.path.join(self.base_config.conf_base_dir, path)



default_image_options = {
}

class ImageOptionsConfiguration(ConfigurationBase):
    def __init__(self, conf, context):
        ConfigurationBase.__init__(self, conf, context)
        self._init_formats()

    def _init_formats(self):
        self.formats = {}

        formats_config = default_image_options.copy()
        for format, conf in self.conf.get('formats', {}).iteritems():
            if format in formats_config:
                tmp = formats_config[format].copy()
                tmp.update(conf)
                conf = tmp
            if 'resampling_method' in conf:
                conf['resampling'] = conf.pop('resampling_method')
            if 'encoding_options' in conf:
                self._check_encoding_options(conf['encoding_options'])
            if 'merge_method' in conf:
                conf['merge'] = conf.pop('merge_method')
                if conf['merge'] == 'composite':
                    require_alpha_composite_support()
            formats_config[format] = conf
        for format, conf in formats_config.iteritems():
            if 'format' not in conf and format.startswith('image/'):
                conf['format'] = format
            self.formats[format] = conf

    def _check_encoding_options(self, options):
        if not options:
            return
        options = options.copy()
        jpeg_quality = options.pop('jpeg_quality', None)
        if jpeg_quality and not isinstance(jpeg_quality, int):
            raise ConfigurationError('jpeg_quality is not an integer')
        quantizer = options.pop('quantizer', None)
        if quantizer and quantizer not in ('fastoctree', 'mediancut'):
            raise ConfigurationError('unknown quantizer')

        if options:
            raise ConfigurationError('unknown encoding_options: %r' % options)

    def image_opts(self, image_conf, format):
        from mapproxy.image.opts import ImageOptions

        conf = {}
        if format in self.formats:
            conf = self.formats[format].copy()

        resampling = image_conf.get('resampling_method') or conf.get('resampling')
        if resampling is None:
            resampling = self.context.globals.get_value('image.resampling_method', {})
        transparent = image_conf.get('transparent')
        opacity = image_conf.get('opacity')
        img_format = image_conf.get('format')
        colors = image_conf.get('colors')
        mode = image_conf.get('mode')
        encoding_options = image_conf.get('encoding_options')
        merge = image_conf.get('merge_method')
        if merge is None:
            merge = self.context.globals.get_value('image.merge_method', None)
        if merge == 'composite':
            require_alpha_composite_support()

        self._check_encoding_options(encoding_options)

        # only overwrite default if it is not None
        for k, v in dict(transparent=transparent, opacity=opacity, resampling=resampling,
            format=img_format, colors=colors, mode=mode, encoding_options=encoding_options,
            merge=merge).iteritems():
            if v is not None:
                conf[k] = v

        if 'format' not in conf and format and format.startswith('image/'):
            conf['format'] = format

        # caches shall be able to store png and jpeg tiles with mixed format
        if format == 'mixed':
            conf['format'] = format

        # force 256 colors for image.paletted for backwards compat
        paletted = self.context.globals.get_value('image.paletted', self.conf)
        if conf.get('colors') is None and 'png' in conf.get('format', '') and paletted:
            conf['colors'] = 256

        opts = ImageOptions(**conf)
        return opts


def dotted_dict_get(key, d):
    """
    >>> dotted_dict_get('foo', {'foo': {'bar': 1}})
    {'bar': 1}
    >>> dotted_dict_get('foo.bar', {'foo': {'bar': 1}})
    1
    >>> dotted_dict_get('bar', {'foo': {'bar': 1}})
    """
    parts = key.split('.')
    try:
        while parts and d:
            d = d[parts.pop(0)]
    except KeyError:
        return None
    if parts: # not completely resolved
        return None
    return d


class SourcesCollection(dict):
    """
    Collection of SourceConfigurations.
    Allows access to tagged WMS sources, e.g.
    ``sc['source_name:lyr,lyr2']`` will return the source with ``source_name``
    and set ``req.layers`` to ``lyr1,lyr2``.
    """
    def __getitem__(self, key):
        layers = None
        source_name = key
        if ':' in source_name:
            source_name, layers = source_name.split(':', 1)
        source = dict.__getitem__(self, source_name)
        if not layers:
            return source

        if source.conf.get('type') not in ('wms', 'mapserver', 'mapnik'):
            raise ConfigurationError("found ':' in: '%s'."
                " tagged sources only supported for WMS/Mapserver/Mapnik" % key)

        uses_req = source.conf.get('type') != 'mapnik'

        source = copy(source)
        source.conf = deepcopy(source.conf)

        if uses_req:
            supported_layers = source.conf['req'].get('layers', [])
        else:
            supported_layers = source.conf.get('layers', [])
        supported_layer_set = SourcesCollection.layer_set(supported_layers)
        layer_set = SourcesCollection.layer_set(layers)

        if supported_layer_set and not layer_set.issubset(supported_layer_set):
            raise ConfigurationError('layers (%s) not supported by source (%s)' % (
                layers, ','.join(supported_layer_set)))

        if uses_req:
            source.conf['req']['layers'] = layers
        else:
            source.conf['layers'] = layers

        return source

    def __contains__(self, key):
        source_name = key
        if ':' in source_name:
            source_name, _ = source_name.split(':', 1)
        return dict.__contains__(self, source_name)

    @staticmethod
    def layer_set(layers):
        if isinstance(layers, (list, tuple)):
            return set(layers)
        return set(layers.split(','))


class SourceConfiguration(ConfigurationBase):

    supports_meta_tiles = True

    @classmethod
    def load(cls, conf, context):
        source_type = conf['type']

        subclass = source_configuration_types.get(source_type)
        if not subclass:
            raise ConfigurationError("unknown source type '%s'" % source_type)

        return subclass(conf, context)

    @memoize
    def coverage(self):
        if not 'coverage' in self.conf: return None
        from mapproxy.config.coverage import load_coverage
        return load_coverage(self.conf['coverage'])

    def image_opts(self, format=None):
        if 'transparent' in self.conf:
            self.conf.setdefault('image', {})['transparent'] = self.conf['transparent']
        return self.context.globals.image_options.image_opts(self.conf.get('image', {}), format)

    def http_client(self, url):
        from mapproxy.client.http import auth_data_from_url, HTTPClient

        http_client = None
        url, (username, password) = auth_data_from_url(url)
        insecure = ssl_ca_certs = None
        if 'https' in url:
            insecure = self.context.globals.get_value('http.ssl_no_cert_checks', self.conf)
            ssl_ca_certs = self.context.globals.get_path('http.ssl_ca_certs', self.conf)

        timeout = self.context.globals.get_value('http.client_timeout', self.conf)
        headers = self.context.globals.get_value('http.headers', self.conf)

        http_client = HTTPClient(url, username, password, insecure=insecure,
                                 ssl_ca_certs=ssl_ca_certs, timeout=timeout,
                                 headers=headers)
        return http_client, url

    @memoize
    def on_error_handler(self):
        if not 'on_error' in self.conf: return None
        from mapproxy.source.error import HTTPSourceErrorHandler

        error_handler = HTTPSourceErrorHandler()
        for status_code, response_conf in self.conf['on_error'].iteritems():
            if not isinstance(status_code, int) and status_code != 'other':
                raise ConfigurationError("invalid error code %r in on_error", status_code)
            cacheable = response_conf.get('cache', False)
            color = response_conf.get('response', 'transparent')
            if color == 'transparent':
                color = (255, 255, 255, 0)
            else:
                color = parse_color(color)
            error_handler.add_handler(status_code, color, cacheable)

        return error_handler

def resolution_range(conf):
    from mapproxy.grid import resolution_range as _resolution_range
    if 'min_res' in conf or 'max_res' in conf:
        return _resolution_range(min_res=conf.get('min_res'),
                                max_res=conf.get('max_res'))
    if 'min_scale' in conf or 'max_scale' in conf:
        return _resolution_range(min_scale=conf.get('min_scale'),
                                max_scale=conf.get('max_scale'))


class WMSSourceConfiguration(SourceConfiguration):
    source_type = ('wms',)

    @staticmethod
    def static_legend_source(url, context):
        from mapproxy.cache.legend import LegendCache
        from mapproxy.client.wms import WMSLegendURLClient
        from mapproxy.source.wms import WMSLegendSource

        cache_dir = os.path.join(context.globals.get_path('cache.base_dir', {}),
                                 'legends')
        if url.startswith('file://') and not url.startswith('file:///'):
            prefix = 'file://'
            url = prefix + context.globals.abspath(url[7:])
        lg_client = WMSLegendURLClient(url)
        legend_cache = LegendCache(cache_dir=cache_dir)
        return WMSLegendSource([lg_client], legend_cache)

    def fi_xslt_transformer(self, conf, context):
        from mapproxy.featureinfo import XSLTransformer, has_xslt_support
        fi_transformer = None
        fi_xslt = conf.get('featureinfo_xslt')
        if fi_xslt:
            if not has_xslt_support:
                raise ValueError('featureinfo_xslt requires lxml. Please install.')
            fi_xslt = context.globals.abspath(fi_xslt)
            fi_transformer = XSLTransformer(fi_xslt)
        return fi_transformer

    def image_opts(self, format=None):
        if 'transparent' not in self.conf.get('image', {}):
            transparent = self.conf['req'].get('transparent')
            if transparent is not None:
                transparent = bool(str(transparent).lower() == 'true')
                self.conf.setdefault('image', {})['transparent'] = transparent
        return SourceConfiguration.image_opts(self, format=format)

    def source(self, params=None):
        from mapproxy.client.wms import WMSClient
        from mapproxy.request.wms import create_request
        from mapproxy.source.wms import WMSSource
        from mapproxy.srs import SRS

        if not self.conf.get('wms_opts', {}).get('map', True):
            return None

        if not self.context.seed and self.conf.get('seed_only'):
            from mapproxy.source import DummySource
            return DummySource(coverage=self.coverage())

        if params is None: params = {}

        request_format = self.conf['req'].get('format')
        if request_format:
            params['format'] = request_format

        image_opts = self.image_opts(format=params.get('format'))

        supported_srs = [SRS(code) for code in self.conf.get('supported_srs', [])]
        supported_formats = [file_ext(f) for f in self.conf.get('supported_formats', [])]
        version = self.conf.get('wms_opts', {}).get('version', '1.1.1')

        lock = None
        concurrent_requests = self.context.globals.get_value('concurrent_requests', self.conf,
                                                        global_key='http.concurrent_requests')
        if concurrent_requests:
            from mapproxy.util.lock import SemLock
            lock_dir = self.context.globals.get_path('cache.lock_dir', self.conf)
            lock_timeout = self.context.globals.get_value('http.client_timeout', self.conf)
            url = urlparse.urlparse(self.conf['req']['url'])
            md5 = hashlib.md5(url.netloc)
            lock_file = os.path.join(lock_dir, md5.hexdigest() + '.lck')
            lock = lambda: SemLock(lock_file, concurrent_requests, timeout=lock_timeout)

        coverage = self.coverage()
        res_range = resolution_range(self.conf)

        transparent_color = self.conf.get('image', {}).get('transparent_color')
        transparent_color_tolerance = self.context.globals.get_value(
            'image.transparent_color_tolerance', self.conf)
        if transparent_color:
            transparent_color = parse_color(transparent_color)

        http_method = self.context.globals.get_value('http.method', self.conf)

        fwd_req_params = set(self.conf.get('forward_req_params', []))

        request = create_request(self.conf['req'], params, version=version,
            abspath=self.context.globals.abspath)
        http_client, request.url = self.http_client(request.url)
        client = WMSClient(request, http_client=http_client,
                           http_method=http_method, lock=lock,
                           fwd_req_params=fwd_req_params)
        return WMSSource(client, image_opts=image_opts, coverage=coverage,
                         res_range=res_range, transparent_color=transparent_color,
                         transparent_color_tolerance=transparent_color_tolerance,
                         supported_srs=supported_srs,
                         supported_formats=supported_formats or None,
                         fwd_req_params=fwd_req_params)

    def fi_source(self, params=None):
        from mapproxy.client.wms import WMSInfoClient
        from mapproxy.request.wms import create_request
        from mapproxy.source.wms import WMSInfoSource
        from mapproxy.srs import SRS

        if params is None: params = {}
        request_format = self.conf['req'].get('format')
        if request_format:
            params['format'] = request_format
        supported_srs = [SRS(code) for code in self.conf.get('supported_srs', [])]
        fi_source = None
        if self.conf.get('wms_opts', {}).get('featureinfo', False):
            wms_opts = self.conf['wms_opts']
            version = wms_opts.get('version', '1.1.1')
            if 'featureinfo_format' in wms_opts:
                params['info_format'] = wms_opts['featureinfo_format']
            fi_request = create_request(self.conf['req'], params,
                req_type='featureinfo', version=version,
                abspath=self.context.globals.abspath)

            fi_transformer = self.fi_xslt_transformer(self.conf.get('wms_opts', {}),
                                                     self.context)

            http_client, fi_request.url = self.http_client(fi_request.url)
            fi_client = WMSInfoClient(fi_request, supported_srs=supported_srs,
                                      http_client=http_client)
            fi_source = WMSInfoSource(fi_client, fi_transformer=fi_transformer)
        return fi_source

    def lg_source(self, params=None):
        from mapproxy.cache.legend import LegendCache
        from mapproxy.client.wms import WMSLegendClient
        from mapproxy.request.wms import create_request
        from mapproxy.source.wms import WMSLegendSource

        if params is None: params = {}
        request_format = self.conf['req'].get('format')
        if request_format:
            params['format'] = request_format
        lg_source = None
        cache_dir = os.path.join(self.context.globals.get_path('cache.base_dir', {}),
                                 'legends')

        if self.conf.get('wms_opts', {}).get('legendurl', False):
            lg_url = self.conf.get('wms_opts', {}).get('legendurl')
            lg_source = WMSSourceConfiguration.static_legend_source(lg_url, self.context)
        elif self.conf.get('wms_opts', {}).get('legendgraphic', False):
            version = self.conf.get('wms_opts', {}).get('version', '1.1.1')
            lg_req = self.conf['req'].copy()
            lg_clients = []
            lg_layers = lg_req['layers'].split(',')
            del lg_req['layers']
            for lg_layer in lg_layers:
                lg_req['layer'] = lg_layer
                lg_request = create_request(lg_req, params,
                    req_type='legendgraphic', version=version,
                    abspath=self.context.globals.abspath)
                http_client, lg_request.url = self.http_client(lg_request.url)
                lg_client = WMSLegendClient(lg_request, http_client=http_client)
                lg_clients.append(lg_client)
            legend_cache = LegendCache(cache_dir=cache_dir)
            lg_source = WMSLegendSource(lg_clients, legend_cache)
        return lg_source


class MapServerSourceConfiguration(WMSSourceConfiguration):
    source_type = ('mapserver',)

    def __init__(self, conf, context):
        WMSSourceConfiguration.__init__(self, conf, context)
        self.script = self.context.globals.get_path('mapserver.binary',
            self.conf)
        if not self.script or not os.path.isfile(self.script):
            raise ConfigurationError('could not find mapserver binary (%r)' %
                (self.script, ))

        # set url to dummy script name, required as identifier
        # for concurrent_request
        self.conf['req']['url'] = 'http://localhost' + self.script

        mapfile = self.context.globals.abspath(self.conf['req']['map'])
        self.conf['req']['map'] = mapfile

    def http_client(self, url):
        working_dir = self.context.globals.get_path('mapserver.working_dir', self.conf)
        if working_dir and not os.path.isdir(working_dir):
            raise ConfigurationError('could not find mapserver working_dir (%r)' % (working_dir, ))

        from mapproxy.client.cgi import CGIClient
        client = CGIClient(script=self.script, working_directory=working_dir)
        return client, url


class MapnikSourceConfiguration(SourceConfiguration):
    source_type = ('mapnik',)

    def source(self, params=None):
        if not self.context.seed and self.conf.get('seed_only'):
            from mapproxy.source import DummySource
            return DummySource(coverage=self.coverage())

        image_opts = self.image_opts()

        lock = None
        concurrent_requests = self.context.globals.get_value('concurrent_requests', self.conf,
                                                        global_key='http.concurrent_requests')
        if concurrent_requests:
            from mapproxy.util.lock import SemLock
            lock_dir = self.context.globals.get_path('cache.lock_dir', self.conf)
            md5 = hashlib.md5(self.conf['mapfile'])
            lock_file = os.path.join(lock_dir, md5.hexdigest() + '.lck')
            lock = lambda: SemLock(lock_file, concurrent_requests)

        coverage = self.coverage()
        res_range = resolution_range(self.conf)

        layers = self.conf.get('layers', None)
        if isinstance(layers, basestring):
            layers = layers.split(',')

        mapfile = self.context.globals.abspath(self.conf['mapfile'])

        if self.conf.get('use_mapnik2', False):
            from mapproxy.source.mapnik import Mapnik2Source as MapnikSource, mapnik2 as mapnik_api
        else:
            from mapproxy.source.mapnik import MapnikSource, mapnik as mapnik_api
        if mapnik_api is None:
            raise ConfigurationError('Could not import Mapnik, please verify it is installed!')
        return MapnikSource(mapfile, layers=layers, image_opts=image_opts,
            coverage=coverage, res_range=res_range, lock=lock)

class TileSourceConfiguration(SourceConfiguration):
    supports_meta_tiles = False
    source_type = ('tile',)
    defaults = {'grid': 'GLOBAL_MERCATOR'}

    def source(self, params=None):
        from mapproxy.client.tile import TileClient, TileURLTemplate
        from mapproxy.source.tile import TiledSource

        if not self.context.seed and self.conf.get('seed_only'):
            from mapproxy.source import DummySource
            return DummySource(coverage=self.coverage())

        if params is None: params = {}

        url = self.conf['url']

        if self.conf.get('origin'):
            warnings.warn('origin for tile sources is deprecated since 1.3.0 '
            'and will be ignored. use grid with correct origin.', RuntimeWarning)

        http_client, url = self.http_client(url)
        grid = self.context.grids[self.conf['grid']].tile_grid()
        coverage = self.coverage()
        res_range = resolution_range(self.conf)

        image_opts = self.image_opts()
        error_handler = self.on_error_handler()

        format = file_ext(params['format'])
        client = TileClient(TileURLTemplate(url, format=format), http_client=http_client, grid=grid)
        return TiledSource(grid, client, coverage=coverage, image_opts=image_opts,
            error_handler=error_handler, res_range=res_range)


def file_ext(mimetype):
    from mapproxy.request.base import split_mime_type
    _mime_class, format, _options = split_mime_type(mimetype)
    return format

class DebugSourceConfiguration(SourceConfiguration):
    source_type = ('debug',)
    required_keys = set('type'.split())

    def source(self, params=None):
        from mapproxy.source import DebugSource
        return DebugSource()


source_configuration_types = {
    'wms': WMSSourceConfiguration,
    'tile': TileSourceConfiguration,
    'debug': DebugSourceConfiguration,
    'mapserver': MapServerSourceConfiguration,
    'mapnik': MapnikSourceConfiguration,
}


class CacheConfiguration(ConfigurationBase):
    defaults = {'format': 'image/png', 'grids': ['GLOBAL_MERCATOR']}

    def cache_dir(self):
        cache_dir = self.conf.get('cache', {}).get('directory')
        if cache_dir:
            if self.conf.get('cache_dir'):
                log.warn('found cache.directory and cache_dir option for %s, ignoring cache_dir',
                self.conf['name'])
            return self.context.globals.abspath(cache_dir)

        return self.context.globals.get_path('cache_dir', self.conf,
            global_key='cache.base_dir')

    def _file_cache(self, grid_conf, file_ext):
        from mapproxy.cache.file import FileCache

        cache_dir = self.cache_dir()
        directory_layout = self.conf.get('cache', {}).get('directory_layout', 'tc')
        if self.conf.get('cache', {}).get('directory'):
            pass
        elif self.conf.get('cache', {}).get('use_grid_names'):
            cache_dir = os.path.join(cache_dir, self.conf['name'], grid_conf.tile_grid().name)
        else:
            suffix = grid_conf.conf['srs'].replace(':', '')
            cache_dir = os.path.join(cache_dir, self.conf['name'] + '_' + suffix)
        link_single_color_images = self.conf.get('link_single_color_images', False)
        if link_single_color_images and sys.platform == 'win32':
            log.warn('link_single_color_images not supported on windows')
            link_single_color_images = False

        lock_timeout = self.context.globals.get_value('http.client_timeout', {})

        return FileCache(cache_dir, file_ext=file_ext, directory_layout=directory_layout,
            lock_timeout=lock_timeout, link_single_color_images=link_single_color_images)

    def _mbtiles_cache(self, grid_conf, file_ext):
        from mapproxy.cache.mbtiles import MBTilesCache

        filename = self.conf['cache'].get('filename')
        if not filename:
            filename = self.conf['name'] + '.mbtiles'

        if filename.startswith('.' + os.sep):
            mbfile_path = self.context.globals.abspath(filename)
        else:
            mbfile_path = os.path.join(self.cache_dir(), filename)
        return MBTilesCache(mbfile_path)

    def _couchdb_cache(self, grid_conf, file_ext):
        from mapproxy.cache.couchdb import CouchDBCache, CouchDBMDTemplate

        cache_dir = self.cache_dir()

        db_name = self.conf['cache'].get('db_name')
        if not db_name:
            suffix = grid_conf.conf['srs'].replace(':', '')
            db_name = self.conf['name'] + '_' + suffix

        url = self.conf['cache'].get('url')
        if not url:
            url = 'http://127.0.0.1:5984'

        md_template = CouchDBMDTemplate(self.conf['cache'].get('tile_metadata', {}))
        tile_id = self.conf['cache'].get('tile_id')

        return CouchDBCache(url=url, db_name=db_name,
            lock_dir=cache_dir, file_ext=file_ext, tile_grid=grid_conf.tile_grid(),
            md_template=md_template, tile_id_template=tile_id)

    def _tile_cache(self, grid_conf, file_ext):
        if self.conf.get('disable_storage', False):
            from mapproxy.cache.dummy import DummyCache
            return DummyCache()

        grid_conf.tile_grid() #create to resolve `base` in grid_conf.conf
        cache_type = self.conf.get('cache', {}).get('type', 'file')
        return getattr(self, '_%s_cache' % cache_type)(grid_conf, file_ext)

    def _tile_filter(self):
        filters = []
        if 'watermark' in self.conf:
            from mapproxy.tilefilter import create_watermark_filter
            if self.conf['watermark'].get('color'):
                self.conf['watermark']['color'] = parse_color(self.conf['watermark']['color'])
            f = create_watermark_filter(self.conf, self.context)
            if f:
                filters.append(f)
        return filters

    @memoize
    def image_opts(self):
        from mapproxy.image.opts import ImageFormat

        format = None
        if 'format' not in self.conf.get('image', {}):
            format = self.conf.get('format') or self.conf.get('request_format')
        image_opts = self.context.globals.image_options.image_opts(self.conf.get('image', {}), format)
        if image_opts.format is None:
            if format is not None and format.startswith('image/'):
                image_opts.format = ImageFormat(format)
            else:
                image_opts.format = ImageFormat('image/png')
        return image_opts

    def source(self, params=None, tile_grid=None):
        from mapproxy.source.tile import CacheSource
        from mapproxy.layer import map_extent_from_grid

        caches = self.caches()
        if len(caches) > 1:
            # cache with multiple grids/sources
            source = self.map_layer()
            source.supports_meta_tiles = True
            return source

        cache_grid, extent, tile_manager = caches[0]
        image_opts = self.image_opts()

        if (tile_grid.is_subset_of(cache_grid)
            and params.get('format') == image_opts.format):
            tiled_only = True
        else:
            tiled_only = False

        cache_extent = map_extent_from_grid(tile_grid)
        cache_extent = extent.intersection(cache_extent)

        source = CacheSource(tile_manager, extent=cache_extent,
            image_opts=image_opts, tiled_only=tiled_only)
        return source

    @memoize
    def caches(self):
        from mapproxy.cache.tile import TileManager
        from mapproxy.image.opts import compatible_image_options
        from mapproxy.layer import map_extent_from_grid, merge_layer_extents

        base_image_opts = self.image_opts()
        if self.conf.get('format') == 'mixed' and not self.conf.get('request_format') == 'image/png':
            raise ConfigurationError('request_format must be set to image/png if mixed mode is enabled')
        request_format = self.conf.get('request_format') or self.conf.get('format')
        caches = []

        meta_buffer = self.context.globals.get_value('meta_buffer', self.conf,
            global_key='cache.meta_buffer')
        meta_size = self.context.globals.get_value('meta_size', self.conf,
            global_key='cache.meta_size')
        minimize_meta_requests = self.context.globals.get_value('minimize_meta_requests', self.conf,
            global_key='cache.minimize_meta_requests')
        concurrent_tile_creators = self.context.globals.get_value('concurrent_tile_creators', self.conf,
            global_key='cache.concurrent_tile_creators')

        renderd_address = self.context.globals.get_value('renderd.address', self.conf)

        for grid_name, grid_conf in self.grid_confs():
            sources = []
            source_image_opts = []
            for source_name in self.conf['sources']:
                if source_name in self.context.sources:
                    source_conf = self.context.sources[source_name]
                    source = source_conf.source({'format': request_format})
                elif source_name in self.context.caches:
                    cache_conf = self.context.caches[source_name]
                    source = cache_conf.source({'format': request_format},
                        tile_grid=grid_conf.tile_grid())
                else:
                    raise ConfigurationError('unknown source %s' % source_name)
                if source:
                    sources.append(source)
                    source_image_opts.append(source.image_opts)
            if not sources:
                from mapproxy.source import DummySource
                sources = [DummySource()]
                source_image_opts.append(sources[0].image_opts)
            tile_grid = grid_conf.tile_grid()
            tile_filter = self._tile_filter()
            image_opts = compatible_image_options(source_image_opts, base_opts=base_image_opts)
            cache = self._tile_cache(grid_conf, image_opts.format.ext)
            identifier = self.conf['name'] + '_' + tile_grid.name

            tile_creator_class = None
            if not self.context.renderd and renderd_address:
                from mapproxy.cache.renderd import RenderdTileCreator
                if self.context.seed:
                    priority = 10
                else:
                    priority = 100
                tile_creator_class = partial(RenderdTileCreator, renderd_address, priority=priority)
            mgr = TileManager(tile_grid, cache, sources, image_opts.format.ext,
                              image_opts=image_opts, identifier=identifier,
                              meta_size=meta_size, meta_buffer=meta_buffer,
                              minimize_meta_requests=minimize_meta_requests,
                              concurrent_tile_creators=concurrent_tile_creators,
                              pre_store_filter=tile_filter,
                              tile_creator_class=tile_creator_class)
            extent = merge_layer_extents(sources)
            if extent.is_default:
                extent = map_extent_from_grid(tile_grid)
            caches.append((tile_grid, extent, mgr))
        return caches

    @memoize
    def grid_confs(self):
        return [(g, self.context.grids[g]) for g in self.conf['grids']]

    @memoize
    def map_layer(self):
        from mapproxy.layer import CacheMapLayer, SRSConditional, ResolutionConditional

        image_opts = self.image_opts()
        max_tile_limit = self.context.globals.get_value('max_tile_limit', self.conf,
            global_key='cache.max_tile_limit')
        caches = []
        main_grid = None
        for grid, extent, tile_manager in self.caches():
            if main_grid is None:
                main_grid = grid
            caches.append((CacheMapLayer(tile_manager, extent=extent, image_opts=image_opts,
                                         max_tile_limit=max_tile_limit),
                          (grid.srs,)))

        if len(caches) == 1:
            layer = caches[0][0]
        else:
            layer = SRSConditional(caches, caches[0][0].extent, caches[0][0].transparent, opacity=image_opts.opacity)

        if 'use_direct_from_level' in self.conf:
            self.conf['use_direct_from_res'] = main_grid.resolution(self.conf['use_direct_from_level'])
        if 'use_direct_from_res' in self.conf:
            if len(self.conf['sources']) != 1:
                raise ValueError('use_direct_from_level/res only supports single sources')
            source_conf = self.context.sources[self.conf['sources'][0]]
            layer = ResolutionConditional(layer, source_conf.source(), self.conf['use_direct_from_res'],
                                          main_grid.srs, layer.extent, opacity=image_opts.opacity)
        return layer


class WMSLayerConfiguration(ConfigurationBase):
    @memoize
    def wms_layer(self):
        from mapproxy.service.wms import WMSGroupLayer

        layers = []
        this_layer = None

        if 'layers' in self.conf:
            layers_conf = self.conf['layers']
            for layer_conf in layers_conf:
                layers.append(WMSLayerConfiguration(layer_conf, self.context).wms_layer())

        if 'sources' in self.conf or 'legendurl' in self.conf:
            this_layer = LayerConfiguration(self.conf, self.context).wms_layer()

        if not layers and not this_layer:
            raise ValueError('wms layer requires sources and/or layers')

        if not layers:
            layer = this_layer
        else:
            layer = WMSGroupLayer(name=self.conf.get('name'), title=self.conf.get('title'),
                                  this=this_layer, layers=layers, md=self.conf.get('md'))
        return layer

class LayerConfiguration(ConfigurationBase):
    @memoize
    def wms_layer(self):
        from mapproxy.service.wms import WMSLayer

        sources = []
        fi_sources = []
        lg_sources = []

        lg_sources_configured = False
        if self.conf.get('legendurl'):
            legend_url = self.conf['legendurl']
            lg_sources.append(WMSSourceConfiguration.static_legend_source(legend_url, self.context))
            lg_sources_configured = True

        for source_name in self.conf.get('sources', []):
            fi_source_names = []
            lg_source_names = []
            if source_name in self.context.caches:
                map_layer = self.context.caches[source_name].map_layer()
                fi_source_names = self.context.caches[source_name].conf['sources']
                lg_source_names = self.context.caches[source_name].conf['sources']
            elif source_name in self.context.sources:
                source_conf = self.context.sources[source_name]
                if not source_conf.supports_meta_tiles:
                    raise ConfigurationError('source "%s" of layer "%s" does not support un-tiled access'
                        % (source_name, self.conf.get('name')))
                map_layer = source_conf.source()
                fi_source_names = [source_name]
                lg_source_names = [source_name]
            else:
                raise ConfigurationError('source/cache "%s" not found' % source_name)

            if map_layer:
                sources.append(map_layer)

            for fi_source_name in fi_source_names:
                if fi_source_name not in self.context.sources: continue
                if not hasattr(self.context.sources[fi_source_name], 'fi_source'): continue
                fi_source = self.context.sources[fi_source_name].fi_source()
                if fi_source:
                    fi_sources.append(fi_source)
            if not lg_sources_configured:
                for lg_source_name in lg_source_names:
                    if lg_source_name not in self.context.sources: continue
                    if not hasattr(self.context.sources[lg_source_name], 'lg_source'): continue
                    lg_source = self.context.sources[lg_source_name].lg_source()
                    if lg_source:
                        lg_sources.append(lg_source)

        res_range = resolution_range(self.conf)

        layer = WMSLayer(self.conf.get('name'), self.conf.get('title'),
                         sources, fi_sources, lg_sources, res_range=res_range, md=self.conf.get('md'))
        return layer

    @memoize
    def dimensions(self):
        from mapproxy.layer import Dimension
        dimensions = {}

        for dimension, conf in self.conf.get('dimensions', {}).iteritems():
            values = [str(val) for val in  conf.get('values', ['default'])]
            default = conf.get('default', values[-1])
            dimensions[dimension.lower()] = Dimension(dimension, values, default=default)
        return dimensions

    @memoize
    def tile_layers(self):
        from mapproxy.service.tile import TileLayer
        from mapproxy.cache.dummy import DummyCache

        sources = []
        for source_name in self.conf.get('sources', []):
            # we only support caches for tiled access...
            if not source_name in self.context.caches:
                # but we ignore debug layers for convenience
                if source_name in self.context.sources:
                    if self.context.sources[source_name].conf['type'] == 'debug':
                        continue
                return []
            sources.append(source_name)

        if len(sources) > 1:
            return []

        dimensions = self.dimensions()

        tile_layers = []
        for cache_name in sources:
            for grid, extent, cache_source in self.context.caches[cache_name].caches():

                if dimensions and not isinstance(cache_source.cache, DummyCache):
                    # caching of dimension layers is not supported yet
                    raise ConfigurationError(
                        "caching of dimension layer (%s) is not supported yet."
                        " need to `disable_storage: true` on %s cache" % (self.conf['name'], cache_name)
                    )

                md = {}
                md['title'] = self.conf['title']
                md['name'] = self.conf['name']
                md['name_path'] = (self.conf['name'], grid.srs.srs_code.replace(':', '').upper())
                md['grid_name'] = grid.name
                md['name_internal'] = md['name_path'][0] + '_' + md['name_path'][1]
                md['format'] = self.context.caches[cache_name].image_opts().format
                md['extent'] = extent
                tile_layers.append(TileLayer(self.conf['name'], self.conf['title'],
                                             md, cache_source, dimensions=dimensions))

        return tile_layers


def fi_xslt_transformers(conf, context):
    from mapproxy.featureinfo import XSLTransformer, has_xslt_support
    fi_transformers = {}
    fi_xslt = conf.get('featureinfo_xslt')
    if fi_xslt:
        if not has_xslt_support:
            raise ValueError('featureinfo_xslt requires lxml. Please install.')
        for info_type, fi_xslt in fi_xslt.items():
            fi_xslt = context.globals.abspath(fi_xslt)
            fi_transformers[info_type] = XSLTransformer(fi_xslt)
    return fi_transformers

class ServiceConfiguration(ConfigurationBase):
    def services(self):
        services = []
        ows_services = []
        for service_name, service_conf in self.conf.iteritems():
            creator = getattr(self, service_name + '_service', None)
            if not creator:
                raise ValueError('unknown service: %s' % service_name)

            new_services = creator(service_conf or {})
            # a creator can return a list of services...
            if not isinstance(new_services, (list, tuple)):
                new_services = [new_services]

            for new_service in new_services:
                if getattr(new_service, 'service', None):
                    ows_services.append(new_service)
                else:
                    services.append(new_service)

        if ows_services:
            from mapproxy.service.ows import OWSServer
            services.append(OWSServer(ows_services))
        return services

    def tile_layers(self, conf, use_grid_names=False):
        layers = odict()
        for layer_name, layer_conf in self.context.layers.iteritems():
            for tile_layer in layer_conf.tile_layers():
                if not tile_layer: continue
                if use_grid_names:
                    # new style layer names are tuples
                    tile_layer.md['name_path'] = (tile_layer.md['name'], tile_layer.md['grid_name'])
                    layers[tile_layer.md['name_path']] = tile_layer
                else:
                    layers[tile_layer.md['name_internal']] = tile_layer
        return layers

    def kml_service(self, conf):
        from mapproxy.service.kml import KMLServer

        md = self.context.services.conf.get('wms', {}).get('md', {}).copy()
        md.update(conf.get('md', {}))
        max_tile_age = self.context.globals.get_value('tiles.expires_hours')
        max_tile_age *= 60 * 60 # seconds
        use_grid_names = conf.get('use_grid_names', False)
        layers = self.tile_layers(conf, use_grid_names=use_grid_names)
        return KMLServer(layers, md, max_tile_age=max_tile_age, use_dimension_layers=use_grid_names)

    def tms_service(self, conf):
        from mapproxy.service.tile import TileServer

        md = self.context.services.conf.get('wms', {}).get('md', {}).copy()
        md.update(conf.get('md', {}))
        max_tile_age = self.context.globals.get_value('tiles.expires_hours')
        max_tile_age *= 60 * 60 # seconds

        origin = conf.get('origin')
        use_grid_names = conf.get('use_grid_names', False)
        layers = self.tile_layers(conf, use_grid_names=use_grid_names)
        return TileServer(layers, md, max_tile_age=max_tile_age, use_dimension_layers=use_grid_names,
            origin=origin)

    def wmts_service(self, conf):
        from mapproxy.service.wmts import WMTSServer, WMTSRestServer

        md = self.context.services.conf.get('wms', {}).get('md', {}).copy()
        md.update(conf.get('md', {}))
        layers = self.tile_layers(conf)

        kvp = conf.get('kvp')
        restful = conf.get('restful')

        max_tile_age = self.context.globals.get_value('tiles.expires_hours')
        max_tile_age *= 60 * 60 # seconds

        if kvp is None and restful is None:
            kvp = restful = True

        services = []
        if kvp:
            services.append(WMTSServer(layers, md, max_tile_age=max_tile_age))
        if restful:
            template = conf.get('restful_template')
            if template and '{{' in template:
                # TODO remove warning in 1.6
                log.warn("double braces in WMTS restful_template are deprecated {{x}} -> {x}")
            services.append(WMTSRestServer(layers, md, template=template,
                max_tile_age=max_tile_age))

        return services

    def wms_service(self, conf):
        from mapproxy.service.wms import WMSServer

        md = conf.get('md', {})
        tile_layers = self.tile_layers(conf)
        attribution = conf.get('attribution')
        strict = self.context.globals.get_value('strict', conf, global_key='wms.strict')
        on_source_errors = self.context.globals.get_value('on_source_errors',
            conf, global_key='wms.on_source_errors')
        root_layer = self.context.wms_root_layer.wms_layer()
        if not root_layer.title:
            # set title of root layer to WMS title
            root_layer.title = md.get('title')
        concurrent_layer_renderer = self.context.globals.get_value(
            'concurrent_layer_renderer', conf,
            global_key='wms.concurrent_layer_renderer')
        image_formats_names = self.context.globals.get_value('image_formats', conf,
                                                       global_key='wms.image_formats')
        image_formats = {}
        for format in image_formats_names:
            opts = self.context.globals.image_options.image_opts({}, format)
            if opts.format in image_formats:
                log.warn('duplicate mime-type for WMS image_formats: "%s" already configured',
                    opts.format)
            image_formats[opts.format] = opts
        info_types = conf.get('featureinfo_types')
        srs = self.context.globals.get_value('srs', conf, global_key='wms.srs')
        self.context.globals.base_config.wms.srs = srs
        bbox_srs = conf.get('bbox_srs')

        max_output_pixels = self.context.globals.get_value('max_output_pixels', conf,
            global_key='wms.max_output_pixels')
        if isinstance(max_output_pixels, list):
            max_output_pixels = max_output_pixels[0] * max_output_pixels[1]

        max_tile_age = self.context.globals.get_value('tiles.expires_hours')
        max_tile_age *= 60 * 60 # seconds

        server = WMSServer(root_layer, md, attribution=attribution,
            image_formats=image_formats, info_types=info_types,
            srs=srs, tile_layers=tile_layers, strict=strict, on_error=on_source_errors,
            concurrent_layer_renderer=concurrent_layer_renderer,
            max_output_pixels=max_output_pixels, bbox_srs=bbox_srs,
            max_tile_age=max_tile_age)

        server.fi_transformers = fi_xslt_transformers(conf, self.context)

        return server

    def demo_service(self, conf):
        from mapproxy.service.demo import DemoServer
        services = self.context.services.conf.keys()
        md = self.context.services.conf.get('wms', {}).get('md', {}).copy()
        md.update(conf.get('md', {}))
        layers = odict()
        for layer_name, layer_conf in self.context.layers.iteritems():
            layers[layer_name] = layer_conf.wms_layer()
        tile_layers = self.tile_layers(conf)
        image_formats = self.context.globals.get_value('image_formats', conf, global_key='wms.image_formats')
        srs = self.context.globals.get_value('srs', conf, global_key='wms.srs')
        return DemoServer(layers, md, tile_layers=tile_layers,
            image_formats=image_formats, srs=srs, services=services)


def load_configuration(mapproxy_conf, seed=False, ignore_warnings=True, renderd=False):
    conf_base_dir = os.path.abspath(os.path.dirname(mapproxy_conf))

    try:
        conf_dict = load_configuration_file([os.path.basename(mapproxy_conf)], conf_base_dir)
    except YAMLError, ex:
        raise ConfigurationError(ex)
    errors, informal_only = validate_mapproxy_conf(conf_dict)
    for error in errors:
        log.warn(error)
    if not informal_only or (errors and not ignore_warnings):
        raise ConfigurationError('invalid configuration')
    return ProxyConfiguration(conf_dict, conf_base_dir=conf_base_dir, seed=seed,
        renderd=renderd)

def load_configuration_file(files, working_dir):
    """
    Return configuration dict from imported files
    """
    conf_dict = {}
    for conf_file in files:
        conf_file = os.path.normpath(os.path.join(working_dir, conf_file))
        log.info('reading: %s' % conf_file)
        current_dict = load_yaml_file(conf_file)
        if 'base' in current_dict:
            current_working_dir = os.path.dirname(conf_file)
            base_files = current_dict.pop('base')
            if isinstance(base_files, basestring):
                base_files = [base_files]
            imported_dict = load_configuration_file(base_files, current_working_dir)
            current_dict = merge_dict(current_dict, imported_dict)

        conf_dict = merge_dict(conf_dict, current_dict)

    return conf_dict

def merge_dict(conf, base):
    """
    Return `base` dict with values from `conf` merged in.
    """
    for k, v in conf.iteritems():
        if k not in base:
            base[k] = v
        else:
            if isinstance(base[k], dict):
                merge_dict(v, base[k])
            else:
                base[k] = v
    return base

def parse_color(color):
    """
    >>> parse_color((100, 12, 55))
    (100, 12, 55)
    >>> parse_color('0xff0530')
    (255, 5, 48)
    >>> parse_color('#FF0530')
    (255, 5, 48)
    >>> parse_color('#FF053080')
    (255, 5, 48, 128)
    """
    if isinstance(color, (list, tuple)) and 3 <= len(color) <= 4:
        return tuple(color)
    if not isinstance(color, basestring):
        raise ValueError('color needs to be a tuple/list or 0xrrggbb/#rrggbb(aa) string, got %r' % color)

    if color.startswith('0x'):
        color = color[2:]
    if color.startswith('#'):
        color = color[1:]

    r, g, b = map(lambda x: int(x, 16), [color[:2], color[2:4], color[4:6]])

    if len(color) == 8:
        a = int(color[6:8], 16)
        return r, g, b, a

    return r, g, b

<|MERGE_RESOLUTION|>--- conflicted
+++ resolved
@@ -23,12 +23,8 @@
 import hashlib
 import urlparse
 import warnings
-<<<<<<< HEAD
-from copy import deepcopy
+from copy import deepcopy, copy
 from functools import partial
-=======
-from copy import deepcopy, copy
->>>>>>> 70c277f2
 
 import logging
 log = logging.getLogger('mapproxy.config')
